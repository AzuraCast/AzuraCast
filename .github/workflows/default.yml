name: Build, Test and Publish
on:
  pull_request:
    branches:
      - master
  push:
    paths-ignore:
      - '.github'
    branches:
      - master
      - stable
  schedule:
    - cron: '0 2 * * 0' # Weekly on Sundays at 02:00

jobs:
<<<<<<< HEAD
  build:
    name: Build, Test and Publish
=======
  publish:
>>>>>>> a10e1612
    runs-on: ubuntu-latest
    steps:
      - uses: actions/checkout@master
      - name: Reduce Git repository size.
        run: |
          git gc --prune=now --aggressive
<<<<<<< HEAD

      - name: Build base Docker image.
        run: |
          docker pull azuracast/azuracast_web_v2:latest
          docker build --cache-from azuracast/azuracast_web_v2:latest -t azuracast/azuracast_web_v2:latest .

      - name: Clear existing assets and set permissions.
        run: |
          rm -rf resources/locale/compiled
          rm -rf resources/locale/*.UTF-8
          rm -rf resources/locale/translations.json
          rm -rf web/static/dist
          rm -rf web/static/assets.json
          mkdir -p resources/locale/compiled
          chmod a+x bin/console

      - name: Pull latest translations.
        uses: crowdin/github-action@1.0.6
        with:
          upload_translations: false
          download_translations: true
          export_only_approved: false
          push_translations: false
          crowdin_branch_name: master
          config: crowdin.yaml
        env:
          GITHUB_TOKEN: ${{ secrets.GITHUB_TOKEN }}
          CROWDIN_PROJECT_ID: ${{ secrets.CROWDIN_PROJECT_ID }}
          CROWDIN_PERSONAL_TOKEN: ${{ secrets.CROWDIN_PERSONAL_TOKEN }}

      - name: Set up test environment.
        run: |
          cp azuracast.sample.env azuracast.env
          cp docker-compose.sample.yml docker-compose.yml
          cp docker-compose.testing.yml docker-compose.override.yml
          docker-compose build web

      - name: Import translations into backend.
        run: |
          docker-compose run --rm web composer ci-import-locales

      - name: Import translations into frontend.
        run: |
          docker-compose -f frontend/docker-compose.yml run --rm --user=root frontend npm run ci

      - name: Run test suite.
        run: |
          chmod 777 tests/_output/
          docker-compose run --rm --user="azuracast" web azuracast_install
          docker-compose run --rm --user="azuracast" web composer dev-test

      - name: Echo test output directory
        if: failure()
        run: |
          cat tests/_output/*

      - name: Publish to Docker Hub
        uses: docker/build-push-action@v1
        if: github.event_name == 'push' || github.event_name == 'schedule'
        with:
          username: ${{ secrets.DOCKER_USERNAME }}
          password: ${{ secrets.DOCKER_PASSWORD }}
          repository: azuracast/azuracast_web_v2
          cache_froms: azuracast/azuracast_web_v2:latest
          tag_with_ref: true
          push: true
=======
      - name: Publish to Docker Hub
        uses: elgohr/Publish-Docker-Github-Action@master
        if: github.event_name == 'push'
        with:
          name: azuracast/azuracast_web_v2
          username: ${{ secrets.DOCKER_USERNAME }}
          password: ${{ secrets.DOCKER_PASSWORD }}
          tag_names: true 
          cache: ${{ github.event_name != 'schedule' }}
  test:
    needs: [publish]
    runs-on: ubuntu-latest
    steps:
    - uses: actions/checkout@master
      with:
        fetch-depth: 1
    - name: Set up test environment
      run: |
        cp azuracast.sample.env azuracast.env
        cp docker-compose.sample.yml docker-compose.yml
        cp docker-compose.testing.yml docker-compose.override.yml
        chmod 777 tests/_output/
        docker-compose build web
        docker-compose run --user="azuracast" --rm web azuracast_install
    - name: Run test suite
      run: |
        docker-compose run --user="azuracast" --rm web composer test
    - name: Echo test output directory
      if: failure()
      run: |
        cat tests/_output/*
>>>>>>> a10e1612
<|MERGE_RESOLUTION|>--- conflicted
+++ resolved
@@ -13,19 +13,14 @@
     - cron: '0 2 * * 0' # Weekly on Sundays at 02:00
 
 jobs:
-<<<<<<< HEAD
   build:
     name: Build, Test and Publish
-=======
-  publish:
->>>>>>> a10e1612
     runs-on: ubuntu-latest
     steps:
       - uses: actions/checkout@master
       - name: Reduce Git repository size.
         run: |
           git gc --prune=now --aggressive
-<<<<<<< HEAD
 
       - name: Build base Docker image.
         run: |
@@ -91,37 +86,4 @@
           repository: azuracast/azuracast_web_v2
           cache_froms: azuracast/azuracast_web_v2:latest
           tag_with_ref: true
-          push: true
-=======
-      - name: Publish to Docker Hub
-        uses: elgohr/Publish-Docker-Github-Action@master
-        if: github.event_name == 'push'
-        with:
-          name: azuracast/azuracast_web_v2
-          username: ${{ secrets.DOCKER_USERNAME }}
-          password: ${{ secrets.DOCKER_PASSWORD }}
-          tag_names: true 
-          cache: ${{ github.event_name != 'schedule' }}
-  test:
-    needs: [publish]
-    runs-on: ubuntu-latest
-    steps:
-    - uses: actions/checkout@master
-      with:
-        fetch-depth: 1
-    - name: Set up test environment
-      run: |
-        cp azuracast.sample.env azuracast.env
-        cp docker-compose.sample.yml docker-compose.yml
-        cp docker-compose.testing.yml docker-compose.override.yml
-        chmod 777 tests/_output/
-        docker-compose build web
-        docker-compose run --user="azuracast" --rm web azuracast_install
-    - name: Run test suite
-      run: |
-        docker-compose run --user="azuracast" --rm web composer test
-    - name: Echo test output directory
-      if: failure()
-      run: |
-        cat tests/_output/*
->>>>>>> a10e1612
+          push: true