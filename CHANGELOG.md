--- conflicted
+++ resolved
@@ -3,22 +3,8 @@
 These changes have not yet been incorporated into a stable release, but if you are on the latest version of the rolling
 release channel, you can take advantage of these new features and fixes.
 
----
-
-# AzuraCast 0.18.3 (Jun 5, 2023)
-
-This release solely exists to bump the version of AzuraCast up to 0.18.3, which was erroneously listed as the stable
-release where the bug reports in 0.18.2 were fixed.
-
----
-
-# AzuraCast 0.18.2 (Jun 5, 2023)
-
 ## New Features/Changes
 
-## Code Quality/Technical Changes
-
-<<<<<<< HEAD
 - **Update to Liquidsoap 2.2.x**: We're updating to the latest version of Liquidsoap, which includes many bug fixes,
   performance improvements and other changes. We have adopted our syntax to match Liquidsoap's new supported syntax, but
   if you use custom Liquidsoap code, you will need to update your code accordingly. You can see the most important
@@ -26,11 +12,29 @@
   common changes you will need to make are to mutable (`ref()`) variables:
     - `!var` becomes `var()`
     - `var := value` optionally becomes `var.set(value)`
-=======
+
+## Code Quality/Technical Changes
+
+## Bug Fixes
+
+---
+
+# AzuraCast 0.18.3 (Jun 5, 2023)
+
+This release solely exists to bump the version of AzuraCast up to 0.18.3, which was erroneously listed as the stable
+release where the bug reports in 0.18.2 were fixed.
+
+---
+
+# AzuraCast 0.18.2 (Jun 5, 2023)
+
+## New Features/Changes
+
+## Code Quality/Technical Changes
+
 - We have disabled the Meilisearch search tool, as it consumed a large amount of resources on smaller systems and it was
   difficult to ensure the index exactly matched the current state of the filesystem. We will be working to further
   optimize search queries to achieve similar improvements without any extra services.
->>>>>>> 437ca77e
 
 - In sections of our application that depend on IP addresses, we've tightened our allowed IP addresses significantly to
   improve security and prevent brute-force flooding. If you're using a reverse proxy or CloudFlare, you should update
