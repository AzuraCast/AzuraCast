<?php

declare(strict_types=1);

namespace App\Entity\Repository;

use App\Entity\Station;
use App\Entity\StationStreamer;
use App\Entity\StationStreamerBroadcast;
use App\Flysystem\StationFilesystems;
use App\Media\AlbumArt;
use App\Radio\AutoDJ\Scheduler;

/**
 * @extends AbstractStationBasedRepository<StationStreamer>
 */
final class StationStreamerRepository extends AbstractStationBasedRepository
{
    protected string $entityClass = StationStreamer::class;

    public function __construct(
        private readonly Scheduler $scheduler,
        private readonly StationStreamerBroadcastRepository $broadcastRepo
    ) {
    }

    /**
     * Attempt to authenticate a streamer.
     *
     * @param Station $station
     * @param string $username
     * @param string $password
     */
    public function authenticate(
        Station $station,
        string $username = '',
        string $password = ''
    ): bool {
        // Extra safety check for the station's streamer status.
        if (!$station->getEnableStreamers()) {
            return false;
        }

        // Allow connections using the exact broadcast source password.
        $sourcePw = $station->getFrontendConfig()->getSourcePassword();
        if (!empty($sourcePw) && strcmp($sourcePw, $password) === 0) {
            return true;
        }

        $streamer = $this->getStreamer($station, $username);
        if (!($streamer instanceof StationStreamer)) {
            return false;
        }

        return $streamer->authenticate($password) && $this->scheduler->canStreamerStreamNow($streamer);
    }

<<<<<<< HEAD
    /**
     * @param Station $station
     * @param string $username
     *
     */
=======
>>>>>>> bbc2a6f5
    public function onConnect(Station $station, string $username = ''): bool
    {
        // End all current streamer sessions.
        $this->broadcastRepo->endAllActiveBroadcasts($station);

        $streamer = $this->getStreamer($station, $username);
        if (!($streamer instanceof StationStreamer)) {
            return false;
        }

        $station->setIsStreamerLive(true);
        $station->setCurrentStreamer($streamer);
        $this->em->persist($station);

        $record = new StationStreamerBroadcast($streamer);
        $this->em->persist($record);
        $this->em->flush();

        return true;
    }

    public function onDisconnect(Station $station): bool
    {
        foreach ($this->broadcastRepo->getActiveBroadcasts($station) as $broadcast) {
            $broadcast->setTimestampEnd(time());
            $this->em->persist($broadcast);
        }

        $station->setIsStreamerLive(false);
        $station->setCurrentStreamer(null);
        $this->em->persist($station);
        $this->em->flush();

        return true;
    }

    public function getStreamer(
        Station $station,
        string $username = '',
        bool $activeOnly = true
    ): ?StationStreamer {
        $criteria = [
            'station' => $station,
            'streamer_username' => $username,
        ];

        if ($activeOnly) {
            $criteria['is_active'] = 1;
        }

        /** @var StationStreamer|null $streamer */
        $streamer = $this->repository->findOneBy($criteria);

        return $streamer;
    }

    public function writeArtwork(
        StationStreamer $streamer,
        string $rawArtworkString
    ): void {
        $artworkPath = StationStreamer::getArtworkPath($streamer->getIdRequired());
        $artworkString = AlbumArt::resize($rawArtworkString);

        $fsConfig = StationFilesystems::buildConfigFilesystem($streamer->getStation());
        $fsConfig->write($artworkPath, $artworkString);

        $streamer->setArtUpdatedAt(time());
        $this->em->persist($streamer);
    }

    public function removeArtwork(
        StationStreamer $streamer
    ): void {
        $artworkPath = StationStreamer::getArtworkPath($streamer->getIdRequired());

        $fsConfig = StationFilesystems::buildConfigFilesystem($streamer->getStation());
        $fsConfig->delete($artworkPath);

        $streamer->setArtUpdatedAt(0);
        $this->em->persist($streamer);
    }

    public function delete(
        StationStreamer $streamer
    ): void {
        $this->removeArtwork($streamer);

        $this->em->remove($streamer);
        $this->em->flush();
    }
}<|MERGE_RESOLUTION|>--- conflicted
+++ resolved
@@ -55,14 +55,6 @@
         return $streamer->authenticate($password) && $this->scheduler->canStreamerStreamNow($streamer);
     }
 
-<<<<<<< HEAD
-    /**
-     * @param Station $station
-     * @param string $username
-     *
-     */
-=======
->>>>>>> bbc2a6f5
     public function onConnect(Station $station, string $username = ''): bool
     {
         // End all current streamer sessions.
