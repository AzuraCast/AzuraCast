<?php

declare(strict_types=1);

namespace App;

use App\Enums\ApplicationEnvironment;
use App\Enums\ReleaseChannel;
use App\Installer\EnvFiles\AzuraCastEnvFile;
use App\Radio\Configuration;
use App\Utilities\File;
use App\Utilities\Types;
use Exception;
use GuzzleHttp\Psr7\Uri;
use Psr\Http\Message\UriInterface;
use Psr\Log\LogLevel;

final class Environment
{
    private static Environment $instance;

    // Cached immutable values that are frequently used.
    private readonly string $baseDir;
    private readonly string $backendDir;
    private readonly string $parentDir;
    private readonly bool $isDocker;
    private readonly ApplicationEnvironment $appEnv;

    /** @var array<string, string|int|bool|float> */
    private readonly array $data;

    // Core settings values
    public const string APP_NAME = 'APP_NAME';
    public const string APP_ENV = 'APPLICATION_ENV';

    public const string TEMP_DIR = 'TEMP_DIR';
    public const string UPLOADS_DIR = 'UPLOADS_DIR';

    public const string IS_DOCKER = 'IS_DOCKER';
    public const string IS_CLI = 'IS_CLI';

    public const string ASSET_URL = 'ASSETS_URL';

    public const string LANG = 'LANG';

    public const string RELEASE_CHANNEL = 'AZURACAST_VERSION';

    public const string SFTP_PORT = 'AZURACAST_SFTP_PORT';

    public const string AUTO_ASSIGN_PORT_MIN = 'AUTO_ASSIGN_PORT_MIN';
    public const string AUTO_ASSIGN_PORT_MAX = 'AUTO_ASSIGN_PORT_MAX';

    public const string SYNC_SHORT_EXECUTION_TIME = 'SYNC_SHORT_EXECUTION_TIME';
    public const string SYNC_LONG_EXECUTION_TIME = 'SYNC_LONG_EXECUTION_TIME';
    public const string NOW_PLAYING_DELAY_TIME = 'NOW_PLAYING_DELAY_TIME';
    public const string NOW_PLAYING_MAX_CONCURRENT_PROCESSES = 'NOW_PLAYING_MAX_CONCURRENT_PROCESSES';

    public const string LOG_LEVEL = 'LOG_LEVEL';
    public const string SHOW_DETAILED_ERRORS = 'SHOW_DETAILED_ERRORS';

    public const string PROFILING_EXTENSION_ENABLED = 'PROFILING_EXTENSION_ENABLED';
    public const string PROFILING_EXTENSION_ALWAYS_ON = 'PROFILING_EXTENSION_ALWAYS_ON';
    public const string PROFILING_EXTENSION_HTTP_KEY = 'PROFILING_EXTENSION_HTTP_KEY';

    public const string ENABLE_WEB_UPDATER = 'ENABLE_WEB_UPDATER';

    // Database and Cache Configuration Variables
    public const string DB_HOST = 'MYSQL_HOST';
    public const string DB_PORT = 'MYSQL_PORT';
    public const string DB_NAME = 'MYSQL_DATABASE';
    public const string DB_USER = 'MYSQL_USER';
    public const string DB_PASSWORD = 'MYSQL_PASSWORD';

    public const string ENABLE_REDIS = 'ENABLE_REDIS';
    public const string REDIS_HOST = 'REDIS_HOST';
    public const string REDIS_PORT = 'REDIS_PORT';

    public function __construct(array $elements = [])
    {
        $this->baseDir = dirname(__DIR__, 2);
        $this->backendDir = dirname(__DIR__);
        $this->parentDir = dirname($this->baseDir);
        $this->isDocker = file_exists($this->parentDir . '/.docker');

        if (! $this->isDocker) {
            try {
                $azuracastEnvPath = AzuraCastEnvFile::buildPathFromBase($this->baseDir);
                $azuracastEnv = AzuraCastEnvFile::fromEnvFile($azuracastEnvPath);
                $this->data = array_merge($elements, $azuracastEnv->toArray());
<<<<<<< HEAD
            } catch (\Exception $e) {
                $this->data = $elements;
            }
        }
        else {
            $this->data = $elements;
        }
        
=======
            } catch (Exception $e) {
                $this->data = $elements;
            }
        } else {
            $this->data = $elements;
        }

>>>>>>> 944fa6db
        $this->appEnv = ApplicationEnvironment::tryFrom(
            Types::string($this->data[self::APP_ENV] ?? null, '', true)
        ) ?? ApplicationEnvironment::default();
    }

    public function toArray(): array
    {
        return $this->data;
    }

    public function getAppEnvironmentEnum(): ApplicationEnvironment
    {
        return $this->appEnv;
    }

    /**
     * @return string The base directory of the application, i.e. `/var/app/www` for Docker installations.
     */
    public function getBaseDirectory(): string
    {
        return $this->baseDir;
    }

    /**
     * @return string The base directory for PHP application files, i.e. `/var/app/www/backend`.
     */
    public function getBackendDirectory(): string
    {
        return $this->backendDir;
    }

    /**
     * @return string The parent directory the application is within, i.e. `/var/azuracast`.
     */
    public function getParentDirectory(): string
    {
        return $this->parentDir;
    }

    public function isDocker(): bool
    {
        return $this->isDocker;
    }

    public function isProduction(): bool
    {
        return ApplicationEnvironment::Production === $this->getAppEnvironmentEnum();
    }

    public function isTesting(): bool
    {
        return ApplicationEnvironment::Testing === $this->getAppEnvironmentEnum();
    }

    public function isDevelopment(): bool
    {
        return ApplicationEnvironment::Development === $this->getAppEnvironmentEnum();
    }

    public function showDetailedErrors(): bool
    {
        return Types::bool(
            $this->data[self::SHOW_DETAILED_ERRORS] ?? null,
            !$this->isProduction(),
            true
        );
    }

    public function isCli(): bool
    {
        return Types::bool(
            $this->data[self::IS_CLI] ?? null,
            ('cli' === PHP_SAPI)
        );
    }

    public function getAppName(): string
    {
        return Types::string(
            $this->data[self::APP_NAME] ?? null,
            'AzuraCast',
            true
        );
    }

    public function getAssetUrl(): ?string
    {
        return Types::string(
            $this->data[self::ASSET_URL] ?? null,
            '/static',
            true
        );
    }

    /**
     * @return string The directory where temporary files are stored by the application, i.e. `/var/app/www_tmp`
     */
    public function getTempDirectory(): string
    {
        return Types::string(
            $this->data[self::TEMP_DIR] ?? null,
            $this->getParentDirectory() . '/www_tmp',
            true
        );
    }

    /**
     * @return string The directory where user system-level uploads are stored.
     */
    public function getUploadsDirectory(): string
    {
        return Types::string(
            $this->data[self::UPLOADS_DIR] ?? null,
            File::getFirstExistingDirectory([
                $this->getParentDirectory() . '/storage/uploads',
                $this->getParentDirectory() . '/uploads',
            ]),
            true
        );
    }

    /**
     * @return string The default directory where station data is stored.
     */
    public function getStationDirectory(): string
    {
        return $this->getParentDirectory() . '/stations';
    }

    public function getInternalUri(): UriInterface
    {
        return new Uri('http://127.0.0.1:6010');
    }

    public function getLocalUri(): UriInterface
    {
        return new Uri('http://127.0.0.1');
    }

    public function getLang(): ?string
    {
        return Types::stringOrNull($this->data[self::LANG]);
    }

    public function getReleaseChannelEnum(): ReleaseChannel
    {
        return ReleaseChannel::tryFrom(Types::string($this->data[self::RELEASE_CHANNEL] ?? null))
            ?? ReleaseChannel::default();
    }

    public function getSftpPort(): int
    {
        return Types::int(
            $this->data[self::SFTP_PORT] ?? null,
            2022
        );
    }

    public function getAutoAssignPortMin(): int
    {
        return Types::int(
            $this->data[self::AUTO_ASSIGN_PORT_MIN] ?? null,
            Configuration::DEFAULT_PORT_MIN
        );
    }

    public function getAutoAssignPortMax(): int
    {
        return Types::int(
            $this->data[self::AUTO_ASSIGN_PORT_MAX] ?? null,
            Configuration::DEFAULT_PORT_MAX
        );
    }

    public function getSyncShortExecutionTime(): int
    {
        return Types::int(
            $this->data[self::SYNC_SHORT_EXECUTION_TIME] ?? null,
            600
        );
    }

    public function getSyncLongExecutionTime(): int
    {
        return Types::int(
            $this->data[self::SYNC_LONG_EXECUTION_TIME] ?? null,
            1800
        );
    }

    public function getNowPlayingDelayTime(): int
    {
        return Types::int($this->data[self::NOW_PLAYING_DELAY_TIME] ?? null);
    }

    public function getNowPlayingMaxConcurrentProcesses(): int
    {
        return Types::int(
            $this->data[self::NOW_PLAYING_MAX_CONCURRENT_PROCESSES] ?? null,
            5
        );
    }

    /**
     * @phpstan-return LogLevel::*
     */
    public function getLogLevel(): string
    {
        $logLevelRaw = Types::stringOrNull($this->data[self::LOG_LEVEL] ?? null, true);
        if (null !== $logLevelRaw) {
            $loggingLevel = strtolower($logLevelRaw);
            $allowedLogLevels = [
                LogLevel::DEBUG,
                LogLevel::INFO,
                LogLevel::NOTICE,
                LogLevel::WARNING,
                LogLevel::ERROR,
                LogLevel::CRITICAL,
                LogLevel::ALERT,
                LogLevel::EMERGENCY,
            ];

            if (in_array($loggingLevel, $allowedLogLevels, true)) {
                return $loggingLevel;
            }
        }

        return $this->isProduction()
            ? LogLevel::NOTICE
            : LogLevel::INFO;
    }

    /**
     * @return array{
     *     host: string,
     *     port: int,
     *     dbname: string,
     *     user: string,
     *     password: string,
     *     unix_socket?: string
     * }
     */
    public function getDatabaseSettings(): array
    {
        $dbSettings = [
            'host' => Types::string(
                $this->data[self::DB_HOST] ?? null,
                'localhost',
                true
            ),
            'port' => Types::int(
                $this->data[self::DB_PORT] ?? null,
                3306
            ),
            'dbname' => Types::string(
                $this->data[self::DB_NAME] ?? null,
                'azuracast',
                true
            ),
            'user' => Types::string(
                $this->data[self::DB_USER] ?? null,
                'azuracast',
                true
            ),
            'password' => Types::string(
                $this->data[self::DB_PASSWORD] ?? null,
                'azur4c457',
                true
            ),
        ];

        if ('localhost' === $dbSettings['host'] && $this->isDocker()) {
            $dbSettings['unix_socket'] = '/run/mysqld/mysqld.sock';
        }

        return $dbSettings;
    }

    public function useLocalDatabase(): bool
    {
        return 'localhost' === $this->getDatabaseSettings()['host'];
    }

    public function enableRedis(): bool
    {
        return Types::bool(
            $this->data[self::ENABLE_REDIS],
            true,
            true
        );
    }

    /**
     * @return array{
     *     host: string,
     *     port: int,
     *     socket?: string
     * }
     */
    public function getRedisSettings(): array
    {
        $redisSettings = [
            'host' => Types::string(
                $this->data[self::REDIS_HOST] ?? null,
                'localhost',
                true
            ),
            'port' => Types::int(
                $this->data[self::REDIS_PORT] ?? null,
                6379
            ),
        ];

        if ('localhost' === $redisSettings['host'] && $this->isDocker()) {
            $redisSettings['socket'] = '/run/redis/redis.sock';
        }

        return $redisSettings;
    }

    public function useLocalRedis(): bool
    {
        return $this->enableRedis() && 'localhost' === $this->getRedisSettings()['host'];
    }

    public function isProfilingExtensionEnabled(): bool
    {
        return Types::bool(
            $this->data[self::PROFILING_EXTENSION_ENABLED] ?? null,
            false,
            true
        );
    }

    public function isProfilingExtensionAlwaysOn(): bool
    {
        return Types::bool(
            $this->data[self::PROFILING_EXTENSION_ALWAYS_ON] ?? null,
            false,
            true
        );
    }

    public function getProfilingExtensionHttpKey(): string
    {
        return Types::string(
            $this->data[self::PROFILING_EXTENSION_HTTP_KEY] ?? null,
            'dev',
            true
        );
    }

    public function enableWebUpdater(): bool
    {
        if (!$this->isDocker()) {
            return false;
        }

        return Types::bool(
            $this->data[self::ENABLE_WEB_UPDATER] ?? null,
            false,
            true
        );
    }

    public static function getDefaultsForEnvironment(Environment $existingEnv): self
    {
        return new self([
            self::IS_CLI => $existingEnv->isCli(),
            self::IS_DOCKER => $existingEnv->isDocker(),
        ]);
    }

    public static function getInstance(): Environment
    {
        return self::$instance;
    }

    public static function setInstance(Environment $instance): void
    {
        self::$instance = $instance;
    }
}<|MERGE_RESOLUTION|>--- conflicted
+++ resolved
@@ -87,24 +87,12 @@
                 $azuracastEnvPath = AzuraCastEnvFile::buildPathFromBase($this->baseDir);
                 $azuracastEnv = AzuraCastEnvFile::fromEnvFile($azuracastEnvPath);
                 $this->data = array_merge($elements, $azuracastEnv->toArray());
-<<<<<<< HEAD
-            } catch (\Exception $e) {
-                $this->data = $elements;
-            }
-        }
-        else {
-            $this->data = $elements;
-        }
-        
-=======
             } catch (Exception $e) {
                 $this->data = $elements;
             }
         } else {
             $this->data = $elements;
         }
-
->>>>>>> 944fa6db
         $this->appEnv = ApplicationEnvironment::tryFrom(
             Types::string($this->data[self::APP_ENV] ?? null, '', true)
         ) ?? ApplicationEnvironment::default();
