--- conflicted
+++ resolved
@@ -788,77 +788,6 @@
             LS
         );
 
-<<<<<<< HEAD
-        if ($settings->getEnableAutoCue()) {
-            // AutoCue preempts normal fading to use its own settings.
-            $event->appendBlock(
-                <<<LS
-                # Fading/crossing/segueing
-                def live_aware_crossfade(old, new) =
-                    if azuracast.to_live() then
-                        # If going to the live show, play a simple sequence
-                        # fade out AutoDJ, do (almost) not fade in streamer
-                        sequence([
-                          fade.out(duration=settings.autocue.cue_file.fade_out(), old.source),
-                          fade.in(duration=settings.autocue.cue_file.fade_in(), new.source)
-                        ])
-                    else
-                        # Otherwise, use a beautiful add
-                        add(normalize=false, [
-                            fade.in(
-                                initial_metadata=new.metadata,
-                                duration=settings.autocue.cue_file.fade_in(),
-                                new.source
-                            ),
-                            fade.out(
-                                initial_metadata=old.metadata,
-                                duration=settings.autocue.cue_file.fade_out(),
-                                old.source
-                            )
-                        ])
-                    end
-                end
-                
-                radio = cross(
-                    duration=settings.autocue.cue_file.fade_out(),
-                    live_aware_crossfade,
-                    radio
-                )
-                LS
-            );
-        } elseif ($settings->isCrossfadeEnabled()) {
-            // Crossfading happens before the live broadcast is mixed in, because of buffer issues.
-            $crossfadeType = $settings->getCrossfadeTypeEnum();
-            $crossfade = self::toFloat($settings->getCrossfade());
-            $crossDuration = self::toFloat($settings->getCrossfadeDuration());
-
-            if (CrossfadeModes::Smart === $crossfadeType) {
-                $crossfadeFunc = 'cross.smart(old, new, margin=8., fade_in=' . $crossfade
-                    . ', fade_out=' . $crossfade . ')';
-            } else {
-                $crossfadeFunc = 'cross.simple(old.source, new.source, fade_in=' . $crossfade
-                    . ', fade_out=' . $crossfade . ')';
-            }
-
-            $event->appendBlock(
-                <<<LS
-                def live_aware_crossfade(old, new) =
-                    if azuracast.to_live() then
-                        # If going to the live show, play a simple sequence
-                        sequence([fade.out(old.source),fade.in(new.source)])
-                    else
-                        # Otherwise, use the smart transition
-                        {$crossfadeFunc}
-                    end
-                end
-
-                radio = cross(duration={$crossDuration}, live_aware_crossfade, radio)
-                LS
-            );
-        }
-
-=======
->>>>>>> 5b9866dc
         if ($settings->isAudioProcessingEnabled() && !$settings->getPostProcessingIncludeLive()) {
             $this->writePostProcessingSection($event);
         }
