{
    "name": "azuracast/azuracast",
    "description": "The AzuraCast self-hosted web radio station management suite.",
    "license": "Apache-2.0",
    "type": "project",
    "require": {
        "php": "^8.0",
        "ext-PDO": "*",
        "ext-fileinfo": "*",
        "ext-gd": "*",
        "ext-iconv": "*",
        "ext-intl": "*",
        "ext-json": "*",
        "ext-maxminddb": "*",
        "ext-mbstring": "*",
        "ext-redis": "*",
        "ext-simplexml": "*",
        "ext-xml": "*",
        "ext-xmlwriter": "*",
        "azuracast/azuraforms": "dev-main",
        "azuracast/flysystem-v2-extensions": "dev-main",
        "azuracast/nowplaying": "dev-main",
        "bacon/bacon-qr-code": "^2.0",
        "beberlei/doctrineextensions": "^1.2",
        "brick/math": "^0.9",
        "composer/ca-bundle": "^1.2",
        "doctrine/annotations": "^1.6",
        "doctrine/data-fixtures": "^1.3",
        "doctrine/dbal": "^2.8",
        "doctrine/migrations": "^3.0",
        "doctrine/orm": "~2.6",
        "gettext/gettext": "^4.4",
        "guzzlehttp/guzzle": "^7.0",
        "guzzlehttp/oauth-subscriber": "^0.5.0",
        "http-interop/http-factory-guzzle": "^1.0",
        "intervention/image": "^2.5",
        "james-heinrich/getid3": "^1.9.9",
        "laminas/laminas-config": "^3.3",
        "league/csv": "^9.6",
        "league/flysystem-aws-s3-v3": "^2.0",
        "league/mime-type-detection": "^1.7",
        "league/plates": "^3.1",
        "lstrojny/fxmlrpc": "dev-master",
<<<<<<< HEAD
        "marcw/rss-writer": "^0.4.0",
=======
>>>>>>> 89410971
        "matomo/device-detector": "^4.0",
        "mezzio/mezzio-session": "^1.3",
        "mezzio/mezzio-session-cache": "^1.4",
        "mnapoli/silly-php-di": "^1.2",
        "monolog/monolog": "^2",
        "myclabs/deep-copy": "^1.10",
        "nesbot/carbon": "^2.36",
        "pagerfanta/doctrine-collections-adapter": "^3",
        "pagerfanta/doctrine-orm-adapter": "^3",
        "php-di/php-di": "^6.0",
        "php-di/slim-bridge": "^3.0",
        "psr/http-factory": "^1.0",
        "psr/simple-cache": "^1.0",
        "ramsey/uuid": "^4.0",
        "ramsey/uuid-doctrine": "^1.6",
        "rlanvin/php-ip": "dev-master",
        "slim/http": "^1.1",
        "slim/slim": "^4.2",
        "spatie/flysystem-dropbox": "^2",
        "spomky-labs/otphp": "^10.0",
        "supervisorphp/supervisor": "dev-main",
        "symfony/cache": "^5.2",
        "symfony/console": "^5",
        "symfony/event-dispatcher": "^5",
        "symfony/finder": "^5",
        "symfony/intl": "^5.2",
        "symfony/lock": "^5.1",
        "symfony/mailer": "^5.2",
        "symfony/messenger": "^5",
        "symfony/process": "^5",
        "symfony/property-access": "^5",
        "symfony/redis-messenger": "^5",
        "symfony/serializer": "^5",
        "symfony/validator": "^5",
        "theiconic/php-ga-measurement-protocol": "^2.9",
        "voku/portable-utf8": "^5.4",
        "wikimedia/composer-merge-plugin": "dev-master",
        "zircote/swagger-php": "^3"
    },
    "require-dev": {
        "codeception/codeception": "^4.0",
        "codeception/module-asserts": "^1.1",
        "codeception/module-cli": "^1.0",
        "codeception/module-doctrine2": "^1.0",
        "codeception/module-phpbrowser": "^1.0",
        "codeception/module-rest": "^1.0",
        "filp/whoops": "^2",
        "mockery/mockery": "^1.0",
        "php-parallel-lint/php-console-highlighter": "^0.5.0",
        "php-parallel-lint/php-parallel-lint": "^1.3",
        "phpstan/phpstan": "^0.12",
        "phpstan/phpstan-doctrine": "^0.12",
        "phpunit/php-timer": "^5.0",
        "phpunit/phpunit": "^9.2",
        "roave/security-advisories": "dev-latest",
        "slevomat/coding-standard": "^7",
        "softcreatr/jsonpath": "^0.7.2",
        "squizlabs/php_codesniffer": "^3.5",
        "symfony/var-dumper": "^5.1"
    },
    "conflict": {
        "gettext/gettext": ">=5"
    },
    "replace": {
        "symfony/polyfill-php71": "1.99",
        "symfony/polyfill-php72": "1.99",
        "symfony/polyfill-php73": "1.99",
        "symfony/polyfill-php74": "1.99",
        "symfony/polyfill-php80": "1.99",
        "symfony/polyfill-iconv": "1.99",
        "symfony/polyfill-intl-grapheme": "1.99",
        "symfony/polyfill-intl-normalizer": "1.99",
        "symfony/polyfill-mbstring": "1.99"
    },
    "scripts": {
        "cleanup-and-test": [
            "@phpcbf",
            "@dev-test"
        ],
        "dev-test": [
            "@phplint",
            "@phpstan",
            "@phpcs",
            "@codeception-no-coverage"
        ],
        "phplint": "parallel-lint . --exclude vendor",
        "phpstan": "phpstan analyze",
        "phpcs": "phpcs",
        "phpcbf": "phpcbf",
        "codeception": "codecept run --no-interaction --coverage --coverage-xml --fail-fast",
        "codeception-no-coverage": "codecept run --no-interaction",
        "ci-import-locales": [
            "bin/console locale:import"
        ]
    },
    "authors": [
        {
            "name": "Buster Neece",
            "email": "buster@busterneece.com"
        }
    ],
    "autoload": {
        "psr-4": {
            "App\\": "src"
        }
    },
    "bin": [
        "bin/console"
    ],
    "config": {
        "preferred-install": "dist",
        "discard-changes": true,
        "sort-packages": true
    },
    "prefer-stable": true,
    "minimum-stability": "dev",
    "extra": {
        "merge-plugin": {
            "include": [
                "plugins/*/composer.json"
            ],
            "recurse": true,
            "replace": true,
            "ignore-duplicates": false,
            "merge-dev": true,
            "merge-extra": false,
            "merge-extra-deep": false,
            "merge-scripts": false
        }
    }
}<|MERGE_RESOLUTION|>--- conflicted
+++ resolved
@@ -41,10 +41,7 @@
         "league/mime-type-detection": "^1.7",
         "league/plates": "^3.1",
         "lstrojny/fxmlrpc": "dev-master",
-<<<<<<< HEAD
         "marcw/rss-writer": "^0.4.0",
-=======
->>>>>>> 89410971
         "matomo/device-detector": "^4.0",
         "mezzio/mezzio-session": "^1.3",
         "mezzio/mezzio-session-cache": "^1.4",
