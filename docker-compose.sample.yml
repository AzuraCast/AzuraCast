#
# AzuraCast Docker Compose Configuration File
#
# When updating, you will be prompted to replace this file with a new
# version; you should do this whenever possible to take advantage of
# new updates.
#
# If you need to customize this file, you can create a new file named:
#   docker-compose.override.yml
# with any changes you need to make.
#
version : '2.2'

services :
  nginx_proxy :
    container_name : nginx_proxy
    image : "azuracast/azuracast_nginx_proxy:${AZURACAST_VERSION:-latest}"
    ports :
      - '${AZURACAST_HTTP_PORT:-80}:80'
      - '${AZURACAST_HTTPS_PORT:-443}:443'
    volumes :
      - letsencrypt:/etc/nginx/certs
      - nginx_proxy_vhosts:/etc/nginx/vhost.d
      - letsencrypt_html:/usr/share/nginx/html
      - /var/run/docker.sock:/tmp/docker.sock:ro
    environment :
      DEFAULT_HOST : ${LETSENCRYPT_HOST:-azuracast.local}
    networks :
      - frontend
    depends_on :
      - web
    restart : always

  nginx_proxy_letsencrypt :
    container_name : nginx_proxy_letsencrypt
    image : "azuracast/azuracast_nginx_proxy_letsencrypt:${AZURACAST_VERSION:-latest}"
    volumes_from :
      - nginx_proxy
    volumes :
      - letsencrypt_acme:/etc/acme.sh
      - /var/run/docker.sock:/var/run/docker.sock:ro
    environment :
      DEFAULT_EMAIL : ${LETSENCRYPT_EMAIL}
    networks :
      - frontend
    restart : always

  web :
    container_name : azuracast_web
    image : "azuracast/azuracast_web_v2:${AZURACAST_VERSION:-latest}"
    # Want to customize the HTTP/S ports? Follow the instructions here:
<<<<<<< HEAD
    # https://www.azuracast.com/help/docker/#use-non-standard-ports
=======
    # https://docs.azuracast.com/en/administration/docker#using-non-standard-ports
>>>>>>> 5bdb1de8
    ports :
      - '${AZURACAST_SFTP_PORT:-2022}:2022'
    depends_on :
      - mariadb
      - stations
      - redis
    env_file : azuracast.env
    environment :
      LANG : ${LANG:-en_US.UTF-8}
      AZURACAST_DC_REVISION : 11
      AZURACAST_VERSION : ${AZURACAST_VERSION:-latest}
      AZURACAST_SFTP_PORT : ${AZURACAST_SFTP_PORT:-2022}
      VIRTUAL_HOST : ${LETSENCRYPT_HOST:-azuracast.local}
      LETSENCRYPT_HOST : ${LETSENCRYPT_HOST}
      LETSENCRYPT_EMAIL : ${LETSENCRYPT_EMAIL}
    volumes :
      - letsencrypt:/etc/nginx/certs:ro
      - www_vendor:/var/azuracast/www/vendor
      - tmp_data:/var/azuracast/www_tmp
      - station_data:/var/azuracast/stations
      - shoutcast2_install:/var/azuracast/servers/shoutcast2
      - geolite_install:/var/azuracast/geoip
      - sftpgo_data:/var/azuracast/sftpgo/persist
      - backups:/var/azuracast/backups
    networks :
      - frontend
      - backend
    restart : always
    ulimits : &default-ulimits
      nofile :
        soft : 65536
        hard : 65536
    logging : &default-logging
      options :
        max-size : "1m"
        max-file : "5"

  mariadb :
    container_name : azuracast_mariadb
    image : "azuracast/azuracast_db:${AZURACAST_VERSION:-latest}"
    volumes :
      - db_data:/var/lib/mysql
    env_file : azuracast.env
    networks :
      - backend
    restart : always
    logging : *default-logging

  redis :
    container_name : azuracast_redis
    image : "azuracast/azuracast_redis:${AZURACAST_VERSION:-latest}"
    sysctls :
      net.core.somaxconn : 1024
    volumes :
      - redis_data:/data
    networks :
      - backend
    restart : always
    logging : *default-logging

  stations :
    container_name : azuracast_stations
    image : "azuracast/azuracast_radio:${AZURACAST_VERSION:-latest}"
    ports :
      # This default mapping is the outgoing and incoming ports for the first 50 stations.
      # You can override this port mapping in your own docker-compose.override.yml file.
      # For instructions, see:
      # https://docs.azuracast.com/en/administration/docker#expanding-the-station-port-range
      - '8000:8000'
      - '8005:8005'
      - '8006:8006'
      - '8010:8010'
      - '8015:8015'
      - '8016:8016'
      - '8020:8020'
      - '8025:8025'
      - '8026:8026'
      - '8030:8030'
      - '8035:8035'
      - '8036:8036'
      - '8040:8040'
      - '8045:8045'
      - '8046:8046'
      - '8050:8050'
      - '8055:8055'
      - '8056:8056'
      - '8060:8060'
      - '8065:8065'
      - '8066:8066'
      - '8070:8070'
      - '8075:8075'
      - '8076:8076'
      - '8090:8090'
      - '8095:8095'
      - '8096:8096'
      - '8100:8100'
      - '8105:8105'
      - '8106:8106'
      - '8110:8110'
      - '8115:8115'
      - '8116:8116'
      - '8120:8120'
      - '8125:8125'
      - '8126:8126'
      - '8130:8130'
      - '8135:8135'
      - '8136:8136'
      - '8140:8140'
      - '8145:8145'
      - '8146:8146'
      - '8150:8150'
      - '8155:8155'
      - '8156:8156'
      - '8160:8160'
      - '8165:8165'
      - '8166:8166'
      - '8170:8170'
      - '8175:8175'
      - '8176:8176'
      - '8180:8180'
      - '8185:8185'
      - '8186:8186'
      - '8190:8190'
      - '8195:8195'
      - '8196:8196'
      - '8200:8200'
      - '8205:8205'
      - '8206:8206'
      - '8210:8210'
      - '8215:8215'
      - '8216:8216'
      - '8220:8220'
      - '8225:8225'
      - '8226:8226'
      - '8230:8230'
      - '8235:8235'
      - '8236:8236'
      - '8240:8240'
      - '8245:8245'
      - '8246:8246'
      - '8250:8250'
      - '8255:8255'
      - '8256:8256'
      - '8260:8260'
      - '8265:8265'
      - '8266:8266'
      - '8270:8270'
      - '8275:8275'
      - '8276:8276'
      - '8280:8280'
      - '8285:8285'
      - '8286:8286'
      - '8290:8290'
      - '8295:8295'
      - '8296:8296'
      - '8300:8300'
      - '8305:8305'
      - '8306:8306'
      - '8310:8310'
      - '8315:8315'
      - '8316:8316'
      - '8320:8320'
      - '8325:8325'
      - '8326:8326'
      - '8330:8330'
      - '8335:8335'
      - '8336:8336'
      - '8340:8340'
      - '8345:8345'
      - '8346:8346'
      - '8350:8350'
      - '8355:8355'
      - '8356:8356'
      - '8360:8360'
      - '8365:8365'
      - '8366:8366'
      - '8370:8370'
      - '8375:8375'
      - '8376:8376'
      - '8380:8380'
      - '8385:8385'
      - '8386:8386'
      - '8390:8390'
      - '8395:8395'
      - '8396:8396'
      - '8400:8400'
      - '8405:8405'
      - '8406:8406'
      - '8410:8410'
      - '8415:8415'
      - '8416:8416'
      - '8420:8420'
      - '8425:8425'
      - '8426:8426'
      - '8430:8430'
      - '8435:8435'
      - '8436:8436'
      - '8440:8440'
      - '8445:8445'
      - '8446:8446'
      - '8450:8450'
      - '8455:8455'
      - '8456:8456'
      - '8460:8460'
      - '8465:8465'
      - '8466:8466'
      - '8470:8470'
      - '8475:8475'
      - '8476:8476'
      - '8480:8480'
      - '8485:8485'
      - '8486:8486'
      - '8490:8490'
      - '8495:8495'
      - '8496:8496'
    volumes :
      - station_data:/var/azuracast/stations
      - shoutcast2_install:/var/azuracast/servers/shoutcast2
      - letsencrypt:/etc/nginx/certs
      - tmp_data:/var/azuracast/www_tmp
    networks :
      - frontend
      - backend
    init : true
    restart : always
    ulimits : *default-ulimits
    logging : *default-logging

networks :
  frontend :
    driver : bridge
  backend :
    driver : bridge

volumes :
  nginx_proxy_vhosts : { }
  db_data : { }
  letsencrypt : { }
  letsencrypt_html : { }
  letsencrypt_acme : { }
  shoutcast2_install : { }
  geolite_install : { }
  sftpgo_data : { }
  station_data : { }
  www_vendor : { }
  tmp_data : { }
  redis_data : { }
  backups : { }<|MERGE_RESOLUTION|>--- conflicted
+++ resolved
@@ -49,11 +49,7 @@
     container_name : azuracast_web
     image : "azuracast/azuracast_web_v2:${AZURACAST_VERSION:-latest}"
     # Want to customize the HTTP/S ports? Follow the instructions here:
-<<<<<<< HEAD
-    # https://www.azuracast.com/help/docker/#use-non-standard-ports
-=======
     # https://docs.azuracast.com/en/administration/docker#using-non-standard-ports
->>>>>>> 5bdb1de8
     ports :
       - '${AZURACAST_SFTP_PORT:-2022}:2022'
     depends_on :
