<template>
    <tab
        :label="$gettext('Basic Info')"
        :item-header-class="tabClass"
    >
        <div class="row g-3 mb-3">
            <form-group-field
                id="form_edit_name"
                class="col-md-6"
                :field="r$.name"
                :label="$gettext('Playlist Name')"
            />

            <form-group-checkbox
                id="form_edit_is_enabled"
                class="col-md-6"
                :field="r$.is_enabled"
                :label="$gettext('Enable')"
                :description="$gettext('If disabled, the playlist will not be included in radio playback, but can still be managed.')"
            />

            <form-group-field
                id="form_edit_description"
                class="col-md-12"
                :field="v$.description"
                input-type="textarea"
                :label="$gettext('Description')"
                :description="$gettext('An optional description to help identify this playlist.')"
            />

            <form-group-multi-check
                id="edit_form_source"
                class="col-md-12"
                :field="r$.source"
                :options="sourceOptions"
                stacked
                radio
                :label="$gettext('Source')"
            />
        </div>

        <section
            v-show="form.source === 'songs'"
            class="card mb-3"
            role="region"
        >
            <div class="card-header text-bg-primary">
                <h2 class="card-title">
                    {{ $gettext('Song-Based Playlist') }}
                </h2>
            </div>
            <div class="card-body">
                <div class="row g-3 mb-3">
                    <form-group-checkbox
                        id="form_edit_avoid_duplicates"
                        class="col-md-6"
                        :field="r$.avoid_duplicates"
                        :label="$gettext('Avoid Duplicate Artists/Titles')"
                        :description="$gettext('Whether the AutoDJ should attempt to avoid duplicate artists and track titles when playing media from this playlist.')"
                    />

                    <form-group-checkbox
                        id="form_edit_include_in_on_demand"
                        class="col-md-6"
                        :field="r$.include_in_on_demand"
                        :label="$gettext('Include in On-Demand Player')"
                        :description="$gettext('If this station has on-demand streaming and downloading enabled, only songs that are in playlists with this setting enabled will be visible.')"
                    />

                    <form-group-checkbox
                        id="form_edit_include_in_requests"
                        class="col-md-6"
                        :field="r$.include_in_requests"
                        :label="$gettext('Allow Requests from This Playlist')"
                        :description="$gettext('If requests are enabled for your station, users will be able to request media that is on this playlist.')"
                    />

                    <form-group-checkbox
                        id="form_edit_is_jingle"
                        class="col-md-6"
                        :field="r$.is_jingle"
                        :description="$gettext('Enable this setting to prevent metadata from being sent to the AutoDJ for files in this playlist. This is useful if the playlist contains jingles or bumpers.')"
                    >
                        <template #label>
                            {{ $gettext('Hide Metadata from Listeners ("Jingle Mode")') }}
                        </template>
                    </form-group-checkbox>

                    <form-group-multi-check
                        id="edit_form_type"
                        class="col-md-6"
                        :field="r$.type"
                        :options="typeOptions"
                        stacked
                        radio
                        :label="$gettext('Playlist Type')"
                    >
                        <template #description>
                            <a
                                href="/docs/user-guide/playlists/#advanced-playlists"
                                target="_blank"
                            >
                                {{ $gettext('Learn about Advanced Playlists') }}
                            </a>
                        </template>
                    </form-group-multi-check>

                    <form-group-multi-check
                        id="edit_form_order"
                        class="col-md-6"
                        :field="r$.order"
                        :options="orderOptions"
                        stacked
                        radio
                        :label="$gettext('Song Playback Order')"
                    />
                </div>

                <form-fieldset v-show="form.type === 'default'">
                    <template #label>
                        {{ $gettext('General Rotation') }}
                    </template>

                    <div class="row g-3">
                        <form-group-select
                            id="form_edit_weight"
                            class="col-md-12"
                            :field="r$.weight"
                            :options="weightOptions"
                            :label="$gettext('Playlist Weight')"
                            :description="$gettext('Higher weight playlists are played more frequently compared to other lower-weight playlists.')"
                        />
                    </div>
                </form-fieldset>

                <form-fieldset v-show="form.type === 'once_per_x_songs'">
                    <template #label>
                        {{ $gettext('Once per x Songs') }}
                    </template>

                    <div class="row g-3">
                        <form-group-field
                            id="form_edit_play_per_songs"
                            class="col-md-12"
                            :field="r$.play_per_songs"
                            input-type="number"
                            :input-attrs="{min: '0', max: '150'}"
                            :label="$gettext('Number of Songs Between Plays')"
                            :description="$gettext('This playlist will play every $x songs, where $x is specified here.')"
                        />
                    </div>
                </form-fieldset>

                <form-fieldset v-show="form.type === 'once_per_x_minutes'">
                    <template #label>
                        {{ $gettext('Once per x Minutes') }}
                    </template>

                    <div class="row g-3">
                        <form-group-field
                            id="form_edit_play_per_minutes"
                            class="col-md-12"
                            :field="r$.play_per_minutes"
                            input-type="number"
                            :input-attrs="{min: '0', max: '360'}"
                            :label="$gettext('Number of Minutes Between Plays')"
                            :description="$gettext('This playlist will play every $x minutes, where $x is specified here.')"
                        />
                    </div>
                </form-fieldset>

                <form-fieldset v-show="form.type === 'once_per_hour'">
                    <template #label>
                        {{ $gettext('Once per Hour') }}
                    </template>

                    <div class="row g-3">
                        <form-group-field
                            id="form_edit_play_per_hour_minute"
                            class="col-md-12"
                            :field="r$.play_per_hour_minute"
                            input-type="number"
                            :input-attrs="{min: '0', max: '59'}"
                            :label="$gettext('Minute of Hour to Play')"
                            :description="$gettext('Specify the minute of every hour that this playlist should play.')"
                        />
                    </div>
                </form-fieldset>
            </div>
        </section>

        <section
            v-show="form.source === 'remote_url'"
            class="card mb-3"
            role="region"
        >
            <div class="card-header text-bg-primary">
                <h2 class="card-title">
                    {{ $gettext('Remote URL Playlist') }}
                </h2>
            </div>

            <div class="card-body">
                <div class="row g-3">
                    <form-group-field
                        id="form_edit_remote_url"
                        class="col-md-6"
                        :field="r$.remote_url"
                        :label="$gettext('Remote URL')"
                    />

                    <form-group-multi-check
                        id="edit_form_remote_type"
                        class="col-md-6"
                        :field="r$.remote_type"
                        :options="remoteTypeOptions"
                        stacked
                        radio
                        :label="$gettext('Remote URL Type')"
                    />

                    <form-group-field
                        id="form_edit_remote_buffer"
                        class="col-md-6"
                        :field="r$.remote_buffer"
                        input-type="number"
                        :input-attrs="{ min: 0, max: 120 }"
                        :label="$gettext('Remote Playback Buffer (Seconds)')"
                        :description="$gettext('The length of playback time that Liquidsoap should buffer when playing this remote playlist. Shorter times may lead to intermittent playback on unstable connections.')"
                    />
                </div>
            </div>
        </section>
    </tab>
</template>

<script setup lang="ts">
import FormGroupField from "~/components/Form/FormGroupField.vue";
import FormGroupCheckbox from "~/components/Form/FormGroupCheckbox.vue";
import FormFieldset from "~/components/Form/FormFieldset.vue";
import {map, range} from "es-toolkit/compat";
import FormGroupMultiCheck from "~/components/Form/FormGroupMultiCheck.vue";
import FormGroupSelect from "~/components/Form/FormGroupSelect.vue";
import {useTranslate} from "~/vendor/gettext";
import Tab from "~/components/Common/Tab.vue";
import {storeToRefs} from "pinia";
import {useFormTabClass} from "~/functions/useFormTabClass.ts";
import {computed} from "vue";
import {useStationsPlaylistsForm} from "~/components/Stations/Playlists/Form/form.ts";

const {r$, form} = storeToRefs(useStationsPlaylistsForm());

<<<<<<< HEAD
const {v$, tabClass} = useVuelidateOnFormTab(
    form,
    {
        name: {required},
        is_enabled: {},
        description: {},
        include_in_on_demand: {},
        weight: {},
        type: {},
        source: {},
        order: {},
        remote_url: {},
        remote_type: {},
        remote_buffer: {},
        is_jingle: {},
        play_per_songs: {},
        play_per_minutes: {},
        play_per_hour_minute: {},
        include_in_requests: {},
        avoid_duplicates: {}
    },
    {
        name: '',
        is_enabled: true,
        description: '',
        include_in_on_demand: false,
        weight: 3,
        type: 'default',
        source: 'songs',
        order: 'shuffle',
        remote_url: null,
        remote_type: 'stream',
        remote_buffer: 0,
        is_jingle: false,
        play_per_songs: 0,
        play_per_minutes: 0,
        play_per_hour_minute: 0,
        include_in_requests: true,
        avoid_duplicates: true,
    }
);
=======
const tabClass = useFormTabClass(computed(() => r$.value.$groups.basicInfoTab));
>>>>>>> 197ebb2b

const {$gettext} = useTranslate();

const sourceOptions = [
    {
        value: 'songs',
        text: $gettext('Song-Based'),
        description: $gettext('A playlist containing media files hosted on this server.')
    },
    {
        value: 'remote_url',
        text: $gettext('Remote URL'),
        description: $gettext('A playlist that instructs the station to play from a remote URL.')
    }
];

const typeOptions = [
    {
        value: 'default',
        text: $gettext('General Rotation'),
        description: $gettext('Standard playlist, shuffles with other standard playlists based on weight.')
    },
    {
        value: 'once_per_x_songs',
        text: $gettext('Once per x Songs'),
        description: $gettext('Play once every $x songs.')
    },
    {
        value: 'once_per_x_minutes',
        text: $gettext('Once per x Minutes'),
        description: $gettext('Play once every $x minutes.')
    },
    {
        value: 'once_per_hour',
        text: $gettext('Once per Hour'),
        description: $gettext('Play once per hour at the specified minute.')
    },
    {
        value: 'custom',
        text: $gettext('Advanced'),
        description: $gettext('Manually define how this playlist is used in Liquidsoap configuration.')
    }
];

const orderOptions = [
    {
        value: 'shuffle',
        text: $gettext('Shuffled'),
        description: $gettext('The full playlist is shuffled and then played through in the shuffled order.')
    },
    {
        value: 'random',
        text: $gettext('Random'),
        description: $gettext('A completely random track is picked for playback every time the queue is populated.')
    },
    {
        value: 'sequential',
        text: $gettext('Sequential'),
        description: $gettext('The order of the playlist is manually specified and followed by the AutoDJ.')
    }
];

const remoteTypeOptions = [
    {
        value: 'stream',
        text: $gettext('Icecast/Shoutcast Stream URL')
    },
    {
        value: 'playlist',
        text: $gettext('Playlist (M3U/PLS) URL')
    },
    {
        value: 'other',
        text: $gettext('Other Remote URL (File, HLS, etc.)')
    }
];

const weightOptions = map(
    range(1, 26),
    (val) => {
        return {
            value: val,
            text: String(val)
        }
    }
);
</script><|MERGE_RESOLUTION|>--- conflicted
+++ resolved
@@ -250,51 +250,7 @@
 
 const {r$, form} = storeToRefs(useStationsPlaylistsForm());
 
-<<<<<<< HEAD
-const {v$, tabClass} = useVuelidateOnFormTab(
-    form,
-    {
-        name: {required},
-        is_enabled: {},
-        description: {},
-        include_in_on_demand: {},
-        weight: {},
-        type: {},
-        source: {},
-        order: {},
-        remote_url: {},
-        remote_type: {},
-        remote_buffer: {},
-        is_jingle: {},
-        play_per_songs: {},
-        play_per_minutes: {},
-        play_per_hour_minute: {},
-        include_in_requests: {},
-        avoid_duplicates: {}
-    },
-    {
-        name: '',
-        is_enabled: true,
-        description: '',
-        include_in_on_demand: false,
-        weight: 3,
-        type: 'default',
-        source: 'songs',
-        order: 'shuffle',
-        remote_url: null,
-        remote_type: 'stream',
-        remote_buffer: 0,
-        is_jingle: false,
-        play_per_songs: 0,
-        play_per_minutes: 0,
-        play_per_hour_minute: 0,
-        include_in_requests: true,
-        avoid_duplicates: true,
-    }
-);
-=======
 const tabClass = useFormTabClass(computed(() => r$.value.$groups.basicInfoTab));
->>>>>>> 197ebb2b
 
 const {$gettext} = useTranslate();
 
