--- conflicted
+++ resolved
@@ -47,16 +47,12 @@
 
   .card-header {
     .badge {
-<<<<<<< HEAD
       --bs-badge-padding-x: 0.75rem;
       --bs-badge-padding-y: 0.45rem;
       --bs-badge-font-size: 0.9rem;
       --bs-badge-font-weight: normal;
 
       letter-spacing: 1px;
-=======
-      font-weight: 300;
->>>>>>> e998f091
     }
   }
 
