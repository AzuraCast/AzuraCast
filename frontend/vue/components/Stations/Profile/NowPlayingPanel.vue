--- conflicted
+++ resolved
@@ -18,11 +18,7 @@
                     style="line-height: 1;"
                 >
                     <icon
-<<<<<<< HEAD
-                        class="align-middle"
-=======
                         class="align-middle sm"
->>>>>>> e998f091
                         icon="headset"
                     />
                     <span class="ps-1">
