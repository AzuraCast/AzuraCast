<?php

namespace App\Controller\Api\Stations;

use App\Entity;
<<<<<<< HEAD
use App\Entity\Station;
=======
use App\Environment;
>>>>>>> 3b3785e1
use App\Http\Response;
use App\Http\ServerRequest;
use App\Locale;
use App\Service\DeviceDetector;
use App\Service\IpGeolocation;
use Carbon\CarbonImmutable;
use Carbon\CarbonInterface;
use Doctrine\ORM\EntityManagerInterface;
use DoctrineBatchUtils\BatchProcessing\SimpleBatchIteratorAggregate;
use GuzzleHttp\Psr7\Stream;
use League\Csv\Writer;
use OpenApi\Annotations as OA;
use Psr\Http\Message\ResponseInterface;

class ListenersAction
{
    protected EntityManagerInterface $em;
    protected Entity\Repository\StationMountRepository $mountRepo;
    protected Entity\Repository\StationRemoteRepository $remoteRepo;
    protected IpGeolocation $geoLite;
    protected DeviceDetector $deviceDetector;

    public function __construct(
        EntityManagerInterface $em,
        Entity\Repository\StationMountRepository $mountRepo,
        Entity\Repository\StationRemoteRepository $remoteRepo,
        IpGeolocation $geoLite,
        DeviceDetector $deviceDetector
    ) {
        $this->em = $em;
        $this->mountRepo = $mountRepo;
        $this->remoteRepo = $remoteRepo;
        $this->geoLite = $geoLite;
        $this->deviceDetector = $deviceDetector;
    }

    /**
     * @OA\Get(path="/station/{station_id}/listeners",
     *   tags={"Stations: Listeners"},
     *   description="Return detailed information about current listeners.",
     *   @OA\Parameter(ref="#/components/parameters/station_id_required"),
     *   @OA\Response(
     *     response=200,
     *     description="Success",
     *     @OA\JsonContent(type="array", @OA\Items(ref="#/components/schemas/Api_Listener"))
     *   ),
     *   @OA\Response(response=404, description="Station not found"),
     *   @OA\Response(response=403, description="Access denied"),
     *   security={{"api_key": {}}},
     * )
<<<<<<< HEAD
     */
    public function __invoke(
        ServerRequest $request,
        Response $response
=======
     *
     * @param ServerRequest $request
     * @param Response $response
     * @param EntityManagerInterface $em
     * @param Entity\Repository\StationMountRepository $mountRepo
     * @param Entity\Repository\StationRemoteRepository $remoteRepo
     * @param IpGeolocation $geoLite
     * @param DeviceDetector $deviceDetector
     * @param Environment $environment
     *
     */
    public function __invoke(
        ServerRequest $request,
        Response $response,
        EntityManagerInterface $em,
        Entity\Repository\StationMountRepository $mountRepo,
        Entity\Repository\StationRemoteRepository $remoteRepo,
        IpGeolocation $geoLite,
        DeviceDetector $deviceDetector,
        Environment $environment
>>>>>>> 3b3785e1
    ): ResponseInterface {
        set_time_limit($environment->getSyncLongExecutionTime());

        $station = $request->getStation();
        $stationTz = $station->getTimezoneObject();

        $params = $request->getQueryParams();

        $isLive = empty($params['start']);
        $now = CarbonImmutable::now($stationTz);

        if ($isLive) {
            $range = 'live';
            $startTimestamp = $now->getTimestamp();
            $endTimestamp = $now->getTimestamp();

            $listenersIterator = $this->createLiveListenersBatchIterator($station);
        } else {
            $start = CarbonImmutable::parse($params['start'] . ' 00:00:00', $stationTz);
            $startTimestamp = $start->getTimestamp();

            $end = CarbonImmutable::parse(($params['end'] ?? $params['start']) . ' 23:59:59', $stationTz);
            $endTimestamp = $end->getTimestamp();

            $range = $start->format('Ymd') . '_to_' . $end->format('Ymd');

            $listenersIterator = $this->createTimeRangeListenersBatchIterator(
                $startTimestamp,
                $endTimestamp,
                $station
            );
        }

        /** @var Locale $locale */
        $locale = $request->getAttribute(ServerRequest::ATTR_LOCALE);

        $listenersByHash = $this->buildListenersByHashArray(
            $listenersIterator,
            $station,
            $isLive,
            $startTimestamp,
            $endTimestamp,
            $now,
            $locale
        );

        /** @var Entity\Api\Listener[] $listeners */
        $listeners = [];

        foreach ($listenersByHash as $hash => $listenerInfo) {
            $intervals = (array)$listenerInfo['intervals'];

            $startTime = $now->getTimestamp();
            foreach ($intervals as $interval) {
                $startTime = min($interval['start'], $startTime);
            }

            /** @var Entity\Api\Listener $api */
            $api = $listenerInfo['api'];
            $api->connected_on = $startTime;
            $api->connected_time = Entity\Listener::getListenerSeconds($intervals);

            $listeners[] = $api;
        }

        $format = $params['format'] ?? 'json';

        if ('csv' === $format) {
            return $this->exportReportAsCsv(
                $response,
                $listeners,
                $station->getShortName() . '_listeners_' . $range . '.csv'
            );
        }

        return $response->withJson($listeners);
    }

    /**
     * @param Response $response
     * @param Entity\Api\Listener[] $listeners
     * @param string $filename
     */
    public function exportReportAsCsv(
        Response $response,
        array $listeners,
        string $filename
    ): ResponseInterface {
        $tempFile = tmpfile();
        $csv = Writer::createFromStream($tempFile);

        $csv->insertOne(
            [
                'IP',
                'Seconds Connected',
                'User Agent',
                'Client',
                'Is Mobile',
                'Mount Type',
                'Mount Name',
                'Location',
                'Country',
                'Region',
                'City',
            ]
        );

        foreach ($listeners as $listener) {
            $export_row = [
                $listener->ip,
                $listener->connected_time,
                $listener->user_agent,
                $listener->client,
                $listener->is_mobile,
            ];

            if ('' === $listener->mount_name) {
                $export_row[] = 'Unknown';
                $export_row[] = 'Unknown';
            } else {
                $export_row[] = ($listener->mount_is_local) ? 'Local' : 'Remote';
                $export_row[] = $listener->mount_name;
            }

            $location = $listener->location;
            if ('success' === $location['status']) {
                $export_row[] = $location['region'] . ', ' . $location['country'];
                $export_row[] = $location['country'];
                $export_row[] = $location['region'];
                $export_row[] = $location['city'];
            } else {
                $export_row[] = $location['message'] ?? 'N/A';
                $export_row[] = '';
                $export_row[] = '';
                $export_row[] = '';
            }

            $csv->insertOne($export_row);
        }

        $stream = new Stream($tempFile);

        return $response->renderStreamAsFile($stream, 'text/csv', $filename);
    }

    protected function createLiveListenersBatchIterator(Entity\Station $station): SimpleBatchIteratorAggregate
    {
        $query = $this->em->createQuery(
            <<<'DQL'
                SELECT l
                FROM App\Entity\Listener l
                WHERE l.station_id = :station_id
                AND l.timestamp_end = 0
            DQL
        )->setParameter('station_id', $station->getId());

        return SimpleBatchIteratorAggregate::fromQuery($query, 100);
    }

    protected function createTimeRangeListenersBatchIterator(
        int $startTimestamp,
        int $endTimestamp,
        Entity\Station $station
    ): SimpleBatchIteratorAggregate {
        $query = $this->em->createQuery(
            <<<'DQL'
                SELECT l
                FROM App\Entity\Listener l
                WHERE l.station_id = :station_id
                AND l.timestamp_start < :time_end
                AND (l.timestamp_end = 0 OR l.timestamp_end > :time_start)
            DQL
        )->setParameter('station_id', $station->getId())
            ->setParameter('time_start', $startTimestamp)
            ->setParameter('time_end', $endTimestamp);

        return SimpleBatchIteratorAggregate::fromQuery($query, 100);
    }

    /**
     * @return mixed[]
     */
    protected function buildListenersByHashArray(
        SimpleBatchIteratorAggregate $listenersIterator,
        Entity\Station $station,
        bool $isLive,
        int $startTimestamp,
        int $endTimestamp,
        CarbonInterface $now,
        Locale $locale
    ): array {
        $mountNames = $this->mountRepo->getDisplayNames($station);
        $remoteNames = $this->remoteRepo->getDisplayNames($station);

        $listenersByHash = [];

        foreach ($listenersIterator as $listener) {
            /** @var Entity\Listener $listener */
            $listenerStart = $listener->getTimestampStart();

            if ($isLive) {
                $listenerEnd = $now->getTimestamp();
            } else {
                if ($listenerStart < $startTimestamp) {
                    $listenerStart = $startTimestamp;
                }

                $listenerEnd = $listener->getTimestampEnd();
                if (0 === $listenerEnd || $listenerEnd > $endTimestamp) {
                    $listenerEnd = $endTimestamp;
                }
            }

            $hash = $listener->getListenerHash();
            if (isset($listenersByHash[$hash])) {
                $listenersByHash[$hash]['intervals'][] = [
                    'start' => $listenerStart,
                    'end' => $listenerEnd,
                ];
                continue;
            }

            $userAgent = $listener->getListenerUserAgent();
            $dd = $this->deviceDetector->parse($userAgent);

            if ($dd->isBot()) {
                $clientBot = $dd->getBot();

                $clientBotName = $clientBot['name'] ?? 'Unknown Crawler';
                $clientBotType = $clientBot['category'] ?? 'Generic Crawler';
                $client = $clientBotName . ' (' . $clientBotType . ')';
            } else {
                $clientInfo = $dd->getClient();
                $clientBrowser = $clientInfo['name'] ?? 'Unknown Browser';
                $clientVersion = $clientInfo['version'] ?? '0.00';

                $clientOsInfo = $dd->getOs();
                $clientOs = $clientOsInfo['name'] ?? 'Unknown OS';

                $client = $clientBrowser . ' ' . $clientVersion . ', ' . $clientOs;
            }

            $api = new Entity\Api\Listener();
            $api->ip = $listener->getListenerIp();
            $api->user_agent = $userAgent;
            $api->client = $client;
            $api->is_mobile = $dd->isMobile();

            if ($listener->getMountId()) {
                $mountId = $listener->getMountId();

                $api->mount_is_local = true;
                $api->mount_name = $mountNames[$mountId];
            } elseif ($listener->getRemoteId()) {
                $remoteId = $listener->getRemoteId();

                $api->mount_is_local = false;
                $api->mount_name = $remoteNames[$remoteId];
            }

            $api->location = $this->geoLite->getLocationInfo($api->ip, $locale->getLocale());

            $listenersByHash[$hash] = [
                'api' => $api,
                'intervals' => [
                    [
                        'start' => $listenerStart,
                        'end' => $listenerEnd,
                    ],
                ],
            ];
        }

        return $listenersByHash;
    }
}<|MERGE_RESOLUTION|>--- conflicted
+++ resolved
@@ -3,11 +3,7 @@
 namespace App\Controller\Api\Stations;
 
 use App\Entity;
-<<<<<<< HEAD
-use App\Entity\Station;
-=======
 use App\Environment;
->>>>>>> 3b3785e1
 use App\Http\Response;
 use App\Http\ServerRequest;
 use App\Locale;
@@ -58,33 +54,10 @@
      *   @OA\Response(response=403, description="Access denied"),
      *   security={{"api_key": {}}},
      * )
-<<<<<<< HEAD
      */
     public function __invoke(
         ServerRequest $request,
         Response $response
-=======
-     *
-     * @param ServerRequest $request
-     * @param Response $response
-     * @param EntityManagerInterface $em
-     * @param Entity\Repository\StationMountRepository $mountRepo
-     * @param Entity\Repository\StationRemoteRepository $remoteRepo
-     * @param IpGeolocation $geoLite
-     * @param DeviceDetector $deviceDetector
-     * @param Environment $environment
-     *
-     */
-    public function __invoke(
-        ServerRequest $request,
-        Response $response,
-        EntityManagerInterface $em,
-        Entity\Repository\StationMountRepository $mountRepo,
-        Entity\Repository\StationRemoteRepository $remoteRepo,
-        IpGeolocation $geoLite,
-        DeviceDetector $deviceDetector,
-        Environment $environment
->>>>>>> 3b3785e1
     ): ResponseInterface {
         set_time_limit($environment->getSyncLongExecutionTime());
 
