--- conflicted
+++ resolved
@@ -85,11 +85,7 @@
         <button aria-expanded="false" aria-haspopup="true" class="navbar-toggler" aria-label="<?= __(
             'Toggle Menu'
         ) ?>" data-bs-toggle="dropdown" type="button">
-<<<<<<< HEAD
-            <i class="material-icons lg" aria-hidden="true">menu_open</i>
-=======
             <i class="material-icons" aria-hidden="true">menu_open</i>
->>>>>>> e998f091
         </button>
         <ul class="dropdown-menu dropdown-menu-end">
             <li>
