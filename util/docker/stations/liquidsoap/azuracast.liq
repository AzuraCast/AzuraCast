#<-----
AzuraCast Common Runtime
----->#

# Default Settings for AzuraCast Instances
init.daemon := false

log.stdout := true
log.file := false

settings.server.socket := true
settings.server.socket.permissions := 0o660

settings.harbor.bind_addrs := ["0.0.0.0"]
settings.encoder.metadata.export := ["artist","title","album","song"]


#<-----
Settings
----->#

let settings.azuracast = ()

let settings.azuracast.api_url = settings.make(
    description="The API URL used by AzuraCast API calls.",
    ""
)

let settings.azuracast.api_key = settings.make(
    description="An API key authorized to make internal API calls.",
    ""
)

let settings.azuracast.media_path = settings.make(
    description="The base path for local media, or 'api' to make API calls to retrieve media.'",
    "api"
)

let settings.azuracast.fallback_path = settings.make(
    description="The path for the fallback error message played when no audio is available.",
    "/usr/local/share/icecast/web/error.mp3"
)

let settings.azuracast.temp_path = settings.make(
    description="A temporary path to write ephemeral files (like recordings and HLS segments).",
    "/tmp"
)

let settings.azuracast.compute_autocue = settings.make(
    description="Whether to compute autocue metadata on-the-fly if AzuraCast does not have values specified.",
    false
)

let settings.azuracast.default_fade = settings.make(
    description="The default fade-in/fade-out value (in seconds).",
    0.0
)

let settings.azuracast.default_cross = settings.make(
    description="The default cross duration (in seconds).",
    0.0
)

let settings.azuracast.enable_crossfade = settings.make(
    description="Whether to enable crossfading by default.",
    false
)

let settings.azuracast.crossfade_type = settings.make(
    description="The type of crossfade (if enabled), between 'normal' and 'smart'.",
    "normal"
)

<<<<<<< HEAD
let settings.azuracast.request_timeout = settings.make(
    description="The timeout for requests (i.e. song requests and 'Next Song' resolution).",
=======
let settings.azuracast.default_request_timeout = settings.make(
    description="The timeout for requests (i.e. song requests and 'Next Song' resolution), in seconds.",
>>>>>>> 89973c1d
    20.0
)

let settings.azuracast.http_timeout = settings.make(
    description="The timeout for HTTP API requests, in seconds.",
    10.0
)

let settings.azuracast.live_broadcast_text = settings.make(
    description="The placeholder metadata when live DJs connect with no initial metadata.",
    "Live Broadcast"
)

#<-----
Variables
----->#

let azuracast = ()

# True if the first "next song" hasn't been received yet, false if it has.
let azuracast.autodj_is_loading = ref(true)

# Number of attempts that have been made to ping the AutoDJ for the next song.
let azuracast.autodj_ping_attempts = ref(0)

# The username of the last authenticated DJ.
let azuracast.last_authenticated_dj = ref("")

# The username of the current live DJ.
let azuracast.live_dj = ref("")

# Whether Liquidsoap is currently transitioning to a live stream.
let azuracast.to_live = ref(false)

# Whether a DJ is successfully authenticated (and thus live broadcasting is enabled).
let azuracast.live_enabled = ref(false)

# The last non-jingle artist and title metadata.
let azuracast.last_title = ref("")
let azuracast.last_artist = ref("")

#<-----
Utility Functions
----->#

%include "./crossfade.liq"
%include "./utilities.liq"

# Transport for HTTPS outputs.
https_transport = http.transport.ssl()
ignore(https_transport)

#<-----
API Utilities
----->#

def azuracast.api_call(~timeout=settings.azuracast.http_timeout(), url, payload) =
    full_url = "#{settings.azuracast.api_url()}/#{url}"

    log("API #{url} - Sending POST request to '#{full_url}' with body: #{payload}")
    try
        response = http.post(full_url,
            headers=[
                ("Content-Type", "application/json"),
                ("User-Agent", "Liquidsoap AzuraCast"),
                ("X-Liquidsoap-Api-Key", "#{settings.azuracast.api_key()}")
            ],
            timeout=timeout,
            data=payload
        )

        log("API #{url} - Response (#{response.status_code}): #{response}")
        "#{response}"
    catch err do
        log("API #{url} - Error: #{error.kind(err)} - #{error.message(err)}")
        "false"
    end
end

# AzuraCast protocol implementation.
def azuracast.media_protocol(~rlog=_,~maxtime,arg) =
    let station_media_dir = settings.azuracast.media_path()
    if station_media_dir == "api" then
        timeout = 1000.0 * (maxtime - time())

        j = json()
        j.add("uri", arg)

        azuracast.api_call(timeout=timeout, "cp", json.stringify(j))
    else
        "#{station_media_dir}/#{arg}"
    end
end

protocol.add(
    "media",
    azuracast.media_protocol,
    doc="Pull files from AzuraCast media directory.",
    syntax="media:uri"
)

#<-----
AutoCue
----->#

def azuracast.autocue(
    ~request_metadata,
    ~file_metadata,
    filename
) =
    # Check if `"azuracast_autocue"` is present and set to `"true"`. If so, use azuracast autocue implementation:
    if list.assoc(default="false", "azuracast_autocue", request_metadata) == "true" then
        def azuracast_meta(label) =
            list.assoc("azuracast_#{label}", request_metadata)
        end

        def azuracast_optional_amplify =
            if list.assoc.mem("azuracast_amplify", request_metadata) then
                { amplify = list.assoc("azuracast_amplify", request_metadata) }
            else
                { }
            end
        end

        {
            cue_in = float_of_string(azuracast_meta("cue_in")),
            cue_out = float_of_string(azuracast_meta("cue_out")),
            fade_in = float_of_string(azuracast_meta("fade_in")),
            fade_out = float_of_string(azuracast_meta("fade_out")),
            start_next = float_of_string(azuracast_meta("start_next")),
            ...azuracast_optional_amplify
        }
    elsif settings.azuracast.compute_autocue() then
        autocue.internal.implementation(request_metadata=request_metadata, file_metadata=file_metadata, filename)
    else
        null()
    end
end

enable_autocue_metadata()
autocue.register(name="azuracast", azuracast.autocue)
settings.autocue.preferred := "azuracast"

#<-----
AutoDJ
----->#

# AutoDJ Next Song Script
def azuracast.autodj_next_song() =
    response = azuracast.api_call(
        "nextsong",
        ""
    )
    if (response == "") or (response == "false") then
        null()
    else
        request.create(response)
    end
end

# Delayed ping for AutoDJ Next Song
def azuracast.wait_for_next_song(autodj)
    azuracast.autodj_ping_attempts := azuracast.autodj_ping_attempts() + 1

    if source.is_ready(autodj) then
        log("AutoDJ is ready!")
        azuracast.autodj_is_loading := false
        -1.0
    elsif azuracast.autodj_ping_attempts() > 200 then
        log("AutoDJ could not be initialized within the specified timeout.")
        azuracast.autodj_is_loading := false
        -1.0
    else
        0.5
    end
end

def azuracast.enable_autodj(s) =
    dynamic = request.dynamic(
        id="next_song", 
        timeout=settings.azuracast.request_timeout(), 
        retry_delay=10., 
        azuracast.autodj_next_song
    )

    dynamic_startup = fallback(
        id = "dynamic_startup",
        track_sensitive = false,
        [
            dynamic,
            source.available(
                blank(id = "autodj_startup_blank", duration = 120.),
                predicate.activates({azuracast.autodj_is_loading()})
            )
        ]
    )
    
    s = fallback(id="autodj_fallback", track_sensitive = true, [dynamic_startup, s])

    ref_dynamic = ref(dynamic);
    thread.run.recurrent(delay=0.25, { azuracast.wait_for_next_song(ref_dynamic()) })

    s
end

#<-----
Live Streamers/DJs
----->#

# DJ Authentication
def azuracast.dj_auth(login) =
    auth_info =
        if (login.user == "source" or login.user == "") and (string.match(pattern="(:|,)+", login.password)) then
            auth_string = string.split(separator="(:|,)", login.password)
            {user = list.nth(default="", auth_string, 0),
            password = list.nth(default="", auth_string, 2)}
        else
            {user = login.user, password = login.password}
        end

    response = azuracast.api_call(
        timeout=5.0,
        "auth",
        json.stringify(auth_info)
    )

    if (response == "true") then
        azuracast.last_authenticated_dj := auth_info.user
        true
    else
        false
    end
end

def azuracast.live_connected(header) =
    dj = azuracast.last_authenticated_dj()
    log("DJ Source connected! Last authenticated DJ: #{dj} - #{header}")

    azuracast.live_enabled := true
    azuracast.live_dj := dj

    _ = azuracast.api_call(
        timeout=5.0,
        "djon",
        json.stringify({user = dj})
    )
end

def azuracast.live_disconnected() =
    _ = azuracast.api_call(
        timeout=5.0,
        "djoff",
        json.stringify({user = azuracast.live_dj()})
    )

    azuracast.live_enabled := false
    azuracast.live_dj := ""
end

#<-----
Live-aware Crossfade
----->#

def azuracast.live_aware_crossfade_impl(old, new) =
    if azuracast.to_live() then
        # If going to the live show, play a simple sequence
        # fade out AutoDJ, do (almost) not fade in streamer
        sequence([
            fade.out(duration=settings.azuracast.default_fade(), old.source),
            fade.in(duration=settings.azuracast.default_fade(), new.source)
        ])
    elsif settings.azuracast.enable_crossfade() then
        if settings.azuracast.crossfade_type() == "smart" then
            cross.smart(
                old,
                new,
                margin=8.,
                fade_in=settings.azuracast.default_fade(),
                fade_out=settings.azuracast.default_fade()
            )
        else
            cross.simple(
                old.source, 
                new.source, 
                fade_in=settings.azuracast.default_fade(),
                fade_out=settings.azuracast.default_fade()
            )
        end
    else
        # Otherwise, use a beautiful add
        add(normalize=false, [
            fade.in(
                initial_metadata=new.metadata,
                duration=settings.azuracast.default_fade(),
                new.source
            ),
            fade.out(
                initial_metadata=old.metadata,
                duration=settings.azuracast.default_fade(),
                old.source
            )
        ])
    end
end

def azuracast.apply_crossfade(s) =
    cross(
        duration=settings.azuracast.default_cross(),
        azuracast.live_aware_crossfade_impl,
        s
    )
end

#<-----
Feedback API
----->#

# Send metadata changes back to AzuraCast
def azuracast.send_feedback(m) =
    def f() =
        if (m["is_error_file"] != "true") then
            if (m["title"] != azuracast.last_title() or m["artist"] != azuracast.last_artist()) then
                azuracast.last_title := m["title"]
                azuracast.last_artist := m["artist"]

                # Only send some metadata to AzuraCast
                def fl(k, _) =
                    tags = ["song_id", "media_id", "playlist_id", "artist", "title"]
                    list.mem(k, tags)
                end

                feedback_meta = list.assoc.filter((fl), metadata.cover.remove(m))

                j = json()
                for item = list.iterator(feedback_meta) do
                    let (tag, value) = item
                    j.add(tag, value)
                end

                _ = azuracast.api_call(
                    "feedback",
                    json.stringify(compact=true, j)
                )
            end
        end
    end

    thread.run(f)
end

#<-----
Fallback
----->#

def azuracast.add_fallback(s) =
    error_file = single(id="error_jingle", "#{settings.azuracast.fallback_path()}")

    def tag_error_file(_) =
        [("is_error_file", "true")]
    end
    error_file = metadata.map(tag_error_file, error_file)

    s = fallback(id="safe_fallback", track_sensitive = false, [s, error_file])
    s
end

def azuracast.handle_jingle_mode(s) =
    last_metadata = ref([])

    def handle_jingle_mode(m) =
        if (m["jingle_mode"] == "true") then
            last_metadata()
        else
            last_metadata.set(m)
            m
        end
    end

    s = metadata.map(update=false, strip=true, handle_jingle_mode, s)
    s
end

#<-----
Debugging
----->#

def azuracast.log_meta(m)
    label="log_meta"
    l = list.sort.natural(metadata.cover.remove(m))
    list.iter(fun(v) -> log(level=4, label=label, "#{v}"), l)

    nowplaying = ref(m["artist"] ^ " - " ^ m["title"])

    if m["artist"] == "" then
        if string.contains(substring=" - ", m["title"]) then
            let (a, t) = string.split.first(separator=" - ", m["title"])
            nowplaying := a ^ " - " ^ t
        end
    end

    # show `liq_` & other metadata in level 3
    def fl(k, _) =
        tags = ["duration", "media_id", "replaygain_track_gain", "replaygain_reference_loudness"]
        string.contains(prefix="azuracast_", k) or string.contains(prefix="liq_", k) or list.mem(k, tags)
    end

    liq = list.assoc.filter((fl), l)
    list.iter(fun(v) -> log(level=3, label=label, "#{v}"), liq)
    log(level=3, label=label, "Now playing: #{nowplaying()}")
end<|MERGE_RESOLUTION|>--- conflicted
+++ resolved
@@ -71,13 +71,8 @@
     "normal"
 )
 
-<<<<<<< HEAD
 let settings.azuracast.request_timeout = settings.make(
-    description="The timeout for requests (i.e. song requests and 'Next Song' resolution).",
-=======
-let settings.azuracast.default_request_timeout = settings.make(
     description="The timeout for requests (i.e. song requests and 'Next Song' resolution), in seconds.",
->>>>>>> 89973c1d
     20.0
 )
 
