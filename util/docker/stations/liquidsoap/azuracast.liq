#<-----
AzuraCast Common Runtime
----->#

# Default Settings for AzuraCast Instances
init.daemon := false

log.stdout := true
log.file := false

settings.server.socket := true
settings.server.socket.permissions := 0o660

settings.harbor.bind_addrs := ["0.0.0.0"]
settings.encoder.metadata.export := ["artist","title","album","song"]


#<-----
Settings
----->#

let settings.azuracast = ()

let settings.azuracast.api_url = settings.make(
    description="The API URL used by AzuraCast API calls.",
    ""
)

let settings.azuracast.api_key = settings.make(
    description="An API key authorized to make internal API calls.",
    ""
)

let settings.azuracast.media_path = settings.make(
    description="The base path for local media, or 'api' to make API calls to retrieve media.'",
    "api"
)

let settings.azuracast.fallback_path = settings.make(
    description="The path for the fallback error message played when no audio is available.",
    "/usr/local/share/icecast/web/error.mp3"
)

let settings.azuracast.temp_path = settings.make(
    description="A temporary path to write ephemeral files (like recordings and HLS segments).",
    "/tmp"
)

let settings.azuracast.compute_autocue = settings.make(
    description="Whether to compute autocue metadata on-the-fly if AzuraCast does not have values specified.",
    false
)

let settings.azuracast.default_fade = settings.make(
    description="The default fade-in/fade-out value (in seconds).",
    0.0
)

let settings.azuracast.default_cross = settings.make(
    description="The default cross duration (in seconds).",
    0.0
)

let settings.azuracast.enable_crossfade = settings.make(
    description="Whether to enable crossfading by default.",
    false
)

let settings.azuracast.crossfade_type = settings.make(
    description="The type of crossfade (if enabled), between 'normal' and 'smart'.",
    "normal"
)

let settings.azuracast.request_timeout = settings.make(
    description="The timeout for requests (i.e. song requests and 'Next Song' resolution), in seconds.",
    20.0
)

let settings.azuracast.http_timeout = settings.make(
    description="The timeout for HTTP API requests, in seconds.",
    10.0
)

let settings.azuracast.live_broadcast_text = settings.make(
    description="The placeholder metadata when live DJs connect with no initial metadata.",
    "Live Broadcast"
)

<<<<<<< HEAD
=======
let settings.azuracast.apply_amplify = settings.make(
    description="Apply amplification metadata to the stream signal.",
    true
)

# Settings based on whether AutoCue is enabled
# TODO: Depends on AutoCue implementation

def settings.azuracast.fade_in() =
    if (settings.azuracast.compute_autocue()) then
        settings.autocue.cue_file.fade_in()
    else
        settings.azuracast.default_fade()
    end
end

def settings.azuracast.fade_out() =
    if (settings.azuracast.compute_autocue()) then
        settings.autocue.cue_file.fade_out()
    else
        settings.azuracast.default_fade()
    end
end

def settings.azuracast.cross_duration() =
    if (settings.azuracast.compute_autocue()) then
        settings.autocue.cue_file.fade_out()
    else
        settings.azuracast.default_cross()
    end
end

def settings.azuracast.request_timeout() = 
    if settings.azuracast.compute_autocue() then
        settings.autocue.cue_file.timeout()
    else
        settings.azuracast.default_request_timeout()
    end
end 

>>>>>>> e76223d9
#<-----
Variables
----->#

let azuracast = ()

# True if the first "next song" hasn't been received yet, false if it has.
let azuracast.autodj_is_loading = ref(true)

# Number of attempts that have been made to ping the AutoDJ for the next song.
let azuracast.autodj_ping_attempts = ref(0)

# The username of the last authenticated DJ.
let azuracast.last_authenticated_dj = ref("")

# The username of the current live DJ.
let azuracast.live_dj = ref("")

# Whether Liquidsoap is currently transitioning to a live stream.
let azuracast.to_live = ref(false)

# Whether a DJ is successfully authenticated (and thus live broadcasting is enabled).
let azuracast.live_enabled = ref(false)

# The last non-jingle artist and title metadata.
let azuracast.last_title = ref("")
let azuracast.last_artist = ref("")

#<-----
Utility Functions
----->#

%include "./crossfade.liq"
%include "./utilities.liq"

# Transport for HTTPS outputs.
https_transport = http.transport.ssl()
ignore(https_transport)

#<-----
API Utilities
----->#

def azuracast.api_call(~timeout=settings.azuracast.http_timeout(), url, payload) =
    full_url = "#{settings.azuracast.api_url()}/#{url}"

    log("API #{url} - Sending POST request to '#{full_url}' with body: #{payload}")
    try
        response = http.post(full_url,
            headers=[
                ("Content-Type", "application/json"),
                ("User-Agent", "Liquidsoap AzuraCast"),
                ("X-Liquidsoap-Api-Key", "#{settings.azuracast.api_key()}")
            ],
            timeout=timeout,
            data=payload
        )

        log("API #{url} - Response (#{response.status_code}): #{response}")
        "#{response}"
    catch err do
        log("API #{url} - Error: #{error.kind(err)} - #{error.message(err)}")
        "false"
    end
end

# AzuraCast protocol implementation.
def azuracast.media_protocol(~rlog=_,~maxtime,arg) =
    let station_media_dir = settings.azuracast.media_path()
    if station_media_dir == "api" then
        timeout = 1000.0 * (maxtime - time())

        j = json()
        j.add("uri", arg)

        azuracast.api_call(timeout=timeout, "cp", json.stringify(j))
    else
        "#{station_media_dir}/#{arg}"
    end
end

protocol.add(
    "media",
    azuracast.media_protocol,
    doc="Pull files from AzuraCast media directory.",
    syntax="media:uri"
)

#<-----
AutoCue
----->#

def azuracast.autocue(
    ~request_metadata,
    ~file_metadata,
    filename
) =
    # Check if `"azuracast_autocue"` is present and set to `"true"`. If so, use azuracast autocue implementation:
    if list.assoc(default="false", "azuracast_autocue", request_metadata) == "true" then
        def azuracast_meta(label) =
            list.assoc("azuracast_#{label}", request_metadata)
        end

        def azuracast_optional_amplify =
            if list.assoc.mem("azuracast_amplify", request_metadata) then
                { amplify = list.assoc("azuracast_amplify", request_metadata) }
            else
                { }
            end
        end

        {
            cue_in = float_of_string(azuracast_meta("cue_in")),
            cue_out = float_of_string(azuracast_meta("cue_out")),
            fade_in = float_of_string(azuracast_meta("fade_in")),
            fade_out = float_of_string(azuracast_meta("fade_out")),
            start_next = float_of_string(azuracast_meta("start_next")),
            ...azuracast_optional_amplify
        }
    elsif settings.azuracast.compute_autocue() then
        autocue.internal.implementation(request_metadata=request_metadata, file_metadata=file_metadata, filename)
    else
        null()
    end
end

enable_autocue_metadata()
autocue.register(name="azuracast", azuracast.autocue)
settings.autocue.preferred := "azuracast"

#<-----
AutoDJ
----->#

# AutoDJ Next Song Script
def azuracast.autodj_next_song() =
    response = azuracast.api_call(
        "nextsong",
        ""
    )
    if (response == "") or (response == "false") then
        null()
    else
        request.create(response)
    end
end

# Delayed ping for AutoDJ Next Song
def azuracast.wait_for_next_song(autodj) = 
    azuracast.autodj_ping_attempts := azuracast.autodj_ping_attempts() + 1

    if source.is_ready(autodj) then
        log("AutoDJ is ready!")
        azuracast.autodj_is_loading := false
        -1.0
    elsif azuracast.autodj_ping_attempts() > 200 then
        log("AutoDJ could not be initialized within the specified timeout.")
        azuracast.autodj_is_loading := false
        -1.0
    else
        0.5
    end
end

def azuracast.enable_autodj(s) =
    dynamic = request.dynamic(
        id="next_song", 
        timeout=settings.azuracast.request_timeout(), 
        retry_delay=10., 
        azuracast.autodj_next_song
    )

    dynamic_startup = fallback(
        id = "dynamic_startup",
        track_sensitive = false,
        [
            dynamic,
            source.available(
                blank(id = "autodj_startup_blank", duration = 120.),
                predicate.activates({azuracast.autodj_is_loading()})
            )
        ]
    )
    
    s = fallback(id="autodj_fallback", track_sensitive = true, [dynamic_startup, s])

    ref_dynamic = ref(dynamic);
    thread.run.recurrent(delay=0.25, { azuracast.wait_for_next_song(ref_dynamic()) })

    s
end

#<-----
Live Streamers/DJs
----->#

# DJ Authentication
def azuracast.dj_auth(login) =
    auth_info =
        if (login.user == "source" or login.user == "") and (string.match(pattern="(:|,)+", login.password)) then
            auth_string = string.split(separator="(:|,)", login.password)
            {user = list.nth(default="", auth_string, 0),
            password = list.nth(default="", auth_string, 2)}
        else
            {user = login.user, password = login.password}
        end

    response = azuracast.api_call(
        timeout=5.0,
        "auth",
        json.stringify(auth_info)
    )

    if (response == "true") then
        azuracast.last_authenticated_dj := auth_info.user
        true
    else
        false
    end
end

def azuracast.live_connected(header) =
    dj = azuracast.last_authenticated_dj()
    log("DJ Source connected! Last authenticated DJ: #{dj} - #{header}")

    azuracast.live_enabled := true
    azuracast.live_dj := dj

    _ = azuracast.api_call(
        timeout=5.0,
        "djon",
        json.stringify({user = dj})
    )
end

def azuracast.live_disconnected() =
    _ = azuracast.api_call(
        timeout=5.0,
        "djoff",
        json.stringify({user = azuracast.live_dj()})
    )

    azuracast.live_enabled := false
    azuracast.live_dj := ""
end

#<-----
Live-aware Crossfade
----->#

def azuracast.live_aware_crossfade_impl(old, new) =
    if azuracast.to_live() then
        # If going to the live show, play a simple sequence
        # fade out AutoDJ, do (almost) not fade in streamer
        sequence([
            fade.out(duration=settings.azuracast.default_fade(), old.source),
            fade.in(duration=settings.azuracast.default_fade(), new.source)
        ])
    elsif settings.azuracast.enable_crossfade() then
        if settings.azuracast.crossfade_type() == "smart" then
            cross.smart(
                old,
                new,
                margin=8.,
                fade_in=settings.azuracast.default_fade(),
                fade_out=settings.azuracast.default_fade()
            )
        else
            cross.simple(
                old.source, 
                new.source, 
                fade_in=settings.azuracast.default_fade(),
                fade_out=settings.azuracast.default_fade()
            )
        end
    else
        # Otherwise, use a beautiful add
        add(normalize=false, [
            fade.in(
                initial_metadata=new.metadata,
                duration=settings.azuracast.default_fade(),
                new.source
            ),
            fade.out(
                initial_metadata=old.metadata,
                duration=settings.azuracast.default_fade(),
                old.source
            )
        ])
    end
end

def azuracast.apply_crossfade(s) =
    cross(
        duration=settings.azuracast.default_cross(),
        azuracast.live_aware_crossfade_impl,
        s
    )
end

#<-----
Feedback API
----->#

# Send metadata changes back to AzuraCast
def azuracast.send_feedback(m) =
    def f() =
        if (m["is_error_file"] != "true") then
            if (m["title"] != azuracast.last_title() or m["artist"] != azuracast.last_artist()) then
                azuracast.last_title := m["title"]
                azuracast.last_artist := m["artist"]

                # Only send some metadata to AzuraCast
                def fl(k, _) =
                    tags = ["song_id", "media_id", "playlist_id", "artist", "title"]
                    list.mem(k, tags)
                end

                feedback_meta = list.assoc.filter((fl), metadata.cover.remove(m))

                j = json()
                for item = list.iterator(feedback_meta) do
                    let (tag, value) = item
                    j.add(tag, value)
                end

                _ = azuracast.api_call(
                    "feedback",
                    json.stringify(compact=true, j)
                )
            end
        end
    end

    thread.run(f)
end

#<-----
Fallback
----->#

def azuracast.add_fallback(s) =
    error_file = single(id="error_jingle", "#{settings.azuracast.fallback_path()}")

    def tag_error_file(_) =
        [("is_error_file", "true")]
    end
    error_file = metadata.map(tag_error_file, error_file)

    s = fallback(id="safe_fallback", track_sensitive = false, [s, error_file])
    s
end

def azuracast.handle_jingle_mode(s) =
    last_metadata = ref([])

    def handle_jingle_mode(m) =
        if (m["jingle_mode"] == "true") then
            last_metadata()
        else
            last_metadata.set(m)
            m
        end
    end

    s = metadata.map(update=false, strip=true, handle_jingle_mode, s)
    s
end

def azuracast.apply_amplify(s) = 
    if (settings.azuracast.apply_amplify()) then
        (amplify(override="liq_amplify", 1., s) : source)
    else
        s
    end
end

#<-----
Debugging
----->#

def azuracast.log_meta(m) = 
    label="log_meta"
    l = list.sort.natural(metadata.cover.remove(m))
    list.iter(fun(v) -> log(level=4, label=label, "#{v}"), l)

    nowplaying = ref(m["artist"] ^ " - " ^ m["title"])

    if m["artist"] == "" then
        if string.contains(substring=" - ", m["title"]) then
            let (a, t) = string.split.first(separator=" - ", m["title"])
            nowplaying := a ^ " - " ^ t
        end
    end

    # show `liq_` & other metadata in level 3
    def fl(k, _) =
        tags = ["duration", "media_id", "replaygain_track_gain", "replaygain_reference_loudness"]
        string.contains(prefix="azuracast_", k) or string.contains(prefix="liq_", k) or list.mem(k, tags)
    end

    liq = list.assoc.filter((fl), l)
    list.iter(fun(v) -> log(level=3, label=label, "#{v}"), liq)
    log(level=3, label=label, "Now playing: #{nowplaying()}")
end<|MERGE_RESOLUTION|>--- conflicted
+++ resolved
@@ -86,49 +86,11 @@
     "Live Broadcast"
 )
 
-<<<<<<< HEAD
-=======
 let settings.azuracast.apply_amplify = settings.make(
     description="Apply amplification metadata to the stream signal.",
     true
 )
 
-# Settings based on whether AutoCue is enabled
-# TODO: Depends on AutoCue implementation
-
-def settings.azuracast.fade_in() =
-    if (settings.azuracast.compute_autocue()) then
-        settings.autocue.cue_file.fade_in()
-    else
-        settings.azuracast.default_fade()
-    end
-end
-
-def settings.azuracast.fade_out() =
-    if (settings.azuracast.compute_autocue()) then
-        settings.autocue.cue_file.fade_out()
-    else
-        settings.azuracast.default_fade()
-    end
-end
-
-def settings.azuracast.cross_duration() =
-    if (settings.azuracast.compute_autocue()) then
-        settings.autocue.cue_file.fade_out()
-    else
-        settings.azuracast.default_cross()
-    end
-end
-
-def settings.azuracast.request_timeout() = 
-    if settings.azuracast.compute_autocue() then
-        settings.autocue.cue_file.timeout()
-    else
-        settings.azuracast.default_request_timeout()
-    end
-end 
-
->>>>>>> e76223d9
 #<-----
 Variables
 ----->#
